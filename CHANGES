For more information, check the README.md in <http://github.com/i3visio/osrframework>. For the ToDo list and the known issues, scroll down till the end of this file.

<<<<<<< HEAD
0.11.0a, 2016/02/14 -- Adding configuration files so as to let the user configure credentials and API keys.
- Fixed issue #51: settings for credentials, API keys and connectivity are now stored in the user's home.
- Added a browser.cfg to let the user configure OSRFramework browser settings such as the way in which it gets connected to the internet or the user agent.
- Added an api_keys.cfg file to the configuration file where all the API keys will be stored.
- Added three new dependencies pyopenssl, ndg-httpsclient, pyasn1 to deal with InsecurePlatformWarning when calling the Twitter API.
=======
0.11.0a, 2016/02/14 -- Fixed issue #86, Metacafe is returning false positives.
- Fix issue #65: Add threading to mailfy.py to allow parallel queries.
>>>>>>> 43505629

0.10.5, 2016/02/13 -- Fixed issue #86, Metacafe is returning false positives.
- Fixed issue #86: Metacafe was returning false positives and the error was updated.
- Updated a dependency for pyexcel_text package. OSRFramework now works with the latest version.

0.10.4, 2016/02/06 -- Some improvements in the alias generator to address issues #79, #80 and #81. Skype link error message defined as a warning now.
- Fixed issue #79: some new rules to be added to alias_generator.py.
- Fixed issue #80: moving the traditional profilesquatting changes to alias_generator.py. Removed the option from usufy.py.
- Fixed issue #81: all options inserted are now lowercased in alias_generator.
. Modified the Skype warning message to show what is happening and that a Skype session should be opened by the user.
- The interactive interface is now aligned and looks better.
- The birthyear is now the 4th option after the information about the profile.
- README.md brought back as README.md.

0.10.3, 2016/02/06 -- Fixes in mailfy and some searchfy platforms that got outdated.
- Fixed issue #83: alias_generator script is throwing an error related to where to find Python.
- Moved CHANGES.txt to CHANGES and README.md to README.
- Removed setup.cfg.

0.10.2, 2016/02/03 -- Fixes in mailfy and some searchfy platforms that got outdated.
- Fixed the searchfy search for the following platforms: facebook and youtube. The wrapper for twitter does NOT accept special characters such as the 'á', 'é', 'í', etc.
- Added more info to the output of the script to let the user know more info about what is happening.
- The number of domains to be searched is configurable now with the -d option.
- Added keemail.me to mailfy.py.
- Relaxing a requirement for a buggy version of pyexcel_text.

0.10.1, 2016/02/02 -- Two Bitcoin platforms added and a fix introduced to repair aporrealos.
- fanbitcoin and bitcointa have been added to the platform.
- A new error message has been added to aporrealos to avoid false positives when the platform throws errors.
- hotmail.com had to be deactivated from mailfy.py :(.

0.10.0, 2016/01/30 -- New release with several fixes. 
- New platforms added to usufy: archive, ehow, gamesheep, hubpages, kanogames, newgrounds, nubelo, retailmenot, sidereel, thepiratebay, webtv, worldcarfans.
- Fixed issues linked to mailfy: #56, #57, #58 and #60.
- Fixed issue #53: adding tabulate dependency to the requirements.txt file.
- Fixed issue #52: fixed a crash when launching -p wikipedia only in usufy.py and some false positives associated to the platform.
- Fixed issue #64: foxmail.com has been removed from the list of secure domains.
- Fixed issue #67: infotelefonica.es has changed its error.
- Fixed issue #73: more convenient packaging solution with pip. Added osrframework scritps to path.
- Fixed issue #69: the new installation process has been detailed.
- Fixes for mailfy platforms which have been deactivated: outlook.com (#69) and sina.com (#70).
- Different fixes linked to issues #33 (jamiiforums), #43 (qq), #42 (buzznet) and #44 (pixls substitutes rawtherapee).
- Fixes for about, forosperu, hellboundhackers, ivoox and linkedin.
- Addressed issue #61: usufy.py --fuzz sample.txt now uses as separator either a '\t' or a ' '.
- A fix has been introduced in the --fuzz option of usufy.py so as not to stop when a matching pattern has been found.
- Added a new phonefy platform: kimatel (quienera.es).
- Removed unused files such as requirements.txt, utils/export.py, utils/timeout.py.
- Update in the README file.

0.9.14, 2016/01/21 -- Mitigation of several fixes. 
- Fix to issues #46, #47, #48, #49. Mitigating #40, #42, #43, #44, 45.
- Modification of the Welcome banner for the different utilities. Back to normal.

0.9.13, 2015/11/26 -- Modifications for the Cybercamp. 
- Modification of the Welcome banner for the different utilities.
- Changed the default extension to .xls as stated in the help.
- Added a new phonefy platform: infotelefonica.es.
- Modified the name of the listaspam platform from "listspam" to "listaspam".

0.9.12, 2015/11/18 -- Addition of Periscope. 
- Addition of a wrapper for Periscope.
- Imported in the setup.py the local osrframework folder to grab the current version number.
- Fixed some errors in the messages displayed.

0.9.11, 2015/11/13 -- Addition of a new searchfy platform to look for PGP keys, as well as new platforms for mailfy.
- Added the search in the PGP public key repository by the MIT.
- Fixed a change in garage4hackers platform.
- Added new wikipediafr and wikipediapt user search.
- The platform thehoodup now waits for credentials.
- Added the sina.com email provider to mailfy.py.
- Added a message to urge the users to report any issue to <https://github.com/i3visio/osrframework/issues>.
- Added a message in mailfy.py when being run under Windows systems to let them know that the app. may behave unexpectedly.
- Corrected a mistake related to matplotlib.
- Added a banner text to each script of the framework showing the current version of the libraries.

0.9.10, 2015/10/26 -- Updated the error messages of burbuja.info in response to issue #32.
- Fixed in the burbuja platform which were confirmed to be working wrongly.
- Updated a new ebay error message just to try to confirm the reported malfunctioning by some users.
- Temporally deactivation of jamiiforums platform to try to fix this issue further.
- Throwing a Warning message when using Twitter API with old versions of ouath library.

0.9.9, 2015/10/18 -- Updated the number of email accounts that con be searched with mailfy.py.
- We have added a series of email providers in which the emailahoy library is also working:  "yeah.net".
- Added badges to the README.md file.

0.9.8, 2015/10/15 -- Updated the number of email accounts that con be searched with mailfy.py.
- We have added a series of email providers in which the emailahoy library is also working:  "126.com", "163.com", "189.cn", "foxmail.com", "qq.com", "yandex.com".

0.9.7, 2015/09/29 -- Updated the enumeration.py file and corrected the slashdot wrapper.
- Corrected the slashdot wrapper which was showing the existence of platforms which in fact didn't exist.
- Commented some references to an old logger in enumeration.py.

0.9.6, 2015/09/22 -- Corrected some installations misconfigurations.
- Fixed an issue when creating the twitter_api which now will try to grab the api_key in compilation time.
- A .csv file will be created by default now in usufy, entify, searchfy, mailfy and phonefy.
- Added a dependency for networkx in requirements.txt.
- Fixes in the installation instructions.

0.9.5, 2015/09/13 -- Corrected some errors in entify.py.
- Corrected some errors in entify.py when looking for entities in a folder.
- Corrected an error when looking for Spanish DNI.

0.9.4, 2015/09/12 -- API integration added to extract information, changes in the export files and added the Twitter API wrapper.
- Created a osrframework/api folder where all the wrappers to each platform will be included.
- Considered in platforms.py the chance of using the API if, both, a wrapper exists and the appropriate authentication methods have been provided.
- Added a Twitter API wrapping the credentials in config_api_credentials.py to make use of Tweepy API.
- Added networkx library to store the information in a graph format: png and gml have been added.
- A hack has been used to avoid encoding problems when exporting data.
- An issue has been detected: python-networkx and python-decorator in Debian-based OS is a problem because they are not up-to-date. Installation from pip is required.
- Changed the export modules to change the starting "@" in the attributes to a "_" and the "i3visio." headers to "i3visio_" for usability reasons when loading future versions of visualization apps.

0.9.3, 2015/08/28 -- Storing the information of mailfy, entify and phonefy files.
- Updating the export primitives of the entify, mailfy and phonefy files.
- Showing some extra text at the beginning of the applications.
- Fix in the extraction of the i3visio.fullname from Twitter.
- Fix in the URIs returned from searchfy (previously, '//' was used in twitter and github wrappers).

0.9.2, 2015/08/25 -- Dealing with export issues linked to localization.
- Dealing with an issue when printing unicode characters in the terminal (specially, in right-to-left languages). A message error will be displayed in the terminal though the information will be stored safely).
- Back to creation of .xls output files by default. An issue has been detected when creating .ods using Unicode characters. We will wait to test the utility.
- About.me platform temporally deactivated as it requires javascript.

0.9.1, 2015/08/20 -- Fixes in the export using experimental versions of pyexcel. Release version.
- Fix an issue linked to the export of Unicode characters in this library. It needs to install an experimental library though.
- Usufy will display now additional details when being launched: start and end messages as well as time consumed.

0.9.0rc5, 2015/08/19 -- Extraction of attributes reconfigured.
- Added youtube and github to searchfy.
- The searchfy file now operates using uri and parsing them.
- Added a new global variable to be able to apply different types of URLs for the profiles in a platform.
- Fix in the csv export that overwrote previous files.

0.9.0rc4, 2015/08/18 -- Extraction of attributes reconfigured.
- Fix in the extraction of Twitter fields.
- Fix in Twitter and Skype wrappers to return an i3visio.uri.homepage entity for the URIs found in the profiles. Previous approach overrode the profile's URI.

0.9.0rc3, 2015/08/18 -- Extraction of attributes reconfigured.
- The extraction of attributes from the profiles has been reincluded.
- The Twitter wrapper recovers now the i3visio.location of a user in usufy mode even when the profile is locked.
- Fixed the usufy launcher to show the icon.
- Fixed compatibiliy of the installer for Windows systems.

0.9.0rc2, 2015/08/16 -- Minor changes linked to redistribution.
- Updating the help texts to include the references to the official repository.
- The .desktop files do not include now a reference to pantheon-terminal.
- Updating the publication process.
- Modification of the regular expressions of the nicks for the following platforms: twitpic, tumblr, rankia, gogobot, buzznet, causes.
- Added about me wrapper to usufy (removed wefollow).

0.9.0rc1, 2015/08/13 -- First DEB, RPM, compiled version of 0.9.0.
- Updating setup.py to include some data files in /usr/bin/.
- Accomdation of the .mtz Maltego file.
- Creation of .deb, .rpm packages.
- Updating the README.
- Creation of .ods output files by default.
- Addition of icons and desktop launchers for Linux systems (.desktop files).

0.9.0b7, 2015/08/12 -- Fixes in the Maltego transforms.
- Added Maltego transform: searchfy on Twitter.
- Added Maltego transform: searchfy on Facebook.
- Added Maltego transform: searchfy on Skype.
- Modified Maltego transform: aliasToKnownMails is now operative.
- The i3visio.location.city entity is extracted correctly when calling ip-api.com API.
- If the number of entities returned are too many a message will be displayed in the Transform output tab.
- Debug windows are not shown in production thanks to a new utility included in configure_maltego.py.
- Fix in Skype wrapper to avoid showing errors messages that make Maltego crash.
- Remove PIP dependencies: only pip will be required. The other dependencies will be checked when installed and included to be manually installed by the user.
- Update on the version number from v0.9.0 to 0.9.0 format (without the 'v').

v0.9.0b6, 2015/07/15 -- Minor fix in hi5 that needs credentials right now.
- Hi5 wrapper has been modified to request credentials.

v0.9.0b5, 2015/07/15 -- Added searchfy platforms for skype, facebook and twitter.
- Added the searchfy functionality.
- Fixed the returned objects in usufy (now, it's always a list).
- Facesaerch and ahmia have been temporally deactivated.
- The generated output now does not override the file if it already exists. Instead, it reads the previous data and appends the new information.

v0.9.0b4, 2015/07/13 -- Fixed the output when too much information is displayed.
- The printed table appearing in the terminal will only show values linked to i3visio.alias, i3visio.platform, i3visio.uri and i3visio.fullname. The rest of the information will be printed to the output files.
- Minor change in the Skype entity previously returned as i3visio.person which now is returned as i3visio.fullname.

v0.9.0b3, 2015/07/13 -- Fixes in tuporno and fanpop.
- Fixed tupono, fanpop.
- Setting .csv files as default output extension for usufy.py.

v0.9.0b2, 2015/07/10 -- Notably improved the export capabilities.
- Fixed an error in the generation of the .csv for usufy.
- New export formats included in usufy: .ods, text, .xls, .xlsx.

v0.9.0b, 2015/06/24 -- Major restructuration of the internal tool. Addition of new platforms and links.
- Moved platforms to wrappers and changed platforms.py to utils.
- Inclusion of old darkfy searches to look for information in Tor platforms.
- Inclusion of regular expression rules to choose valid names.
- Inclusion of a new mailfy.py app that verifies whether an email is known as a valid email using emailahoy.
- Inclusion of a new searchfy.py app that recovers the URL of a search in different platforms.
- Generation of aliases from a person using alias_generator.py
- Inclusion of all the variables to include phonefy, usufy and searchfy search in all platforms.
- Inclusion of plain calls to the different third party API in the main folder.
- Removed phonefy and usufy folders for structural simplicity.
- Added a proof of concept option to access all the users of a given platform.
- Added a facesaerch.py module to look for images.
- Added an alias to IP platform that tries to resolve the location of a user in Skype.
- Added a uriToGoogleCacheUri transform.
- Changed usufy-launcher.py and phonefy-launcher.py to usufy.py and phonefy.py.
- Changed maltfy folder to transforms.
- Opening .onion URI using onion.cab service.
- Updated transforms to match the new distribution.
- Added BeautifulSoup as a needed llibrary for the installation.
- Fixed bladna, breakcom, twicsy, spotify, spoj.
- Deactivating friendsfeed, hellboundhackers and ukdebate (services unavailable for different reasons) and twitch.
- The Skype platform now returns an i3visio.platform entity as expected.

v0.8.3, 2015/04/09 -- Changed the structure of the returned csv files.
- Adding the possibility of creating a csv output file.

v0.8.2, 2015/04/08 -- Changed the structure of the returned json files.
- Fixed an issue that created up to n different json files.
- The returned json is a list of i3visio.objects and the list returned is now ordered and no longer linked to the nickname searched.

v0.8.1, 2015/04/08 -- Minor fixes on certain platforms which were not working.
- Fixed the self.notFoundText in: cafemom, pearltreesspoj.
- Added the self.foundText in: spoj.
- ResearchGate needs credential now.

v0.8.0, 2015/04/03 -- Improvements in the entity generation and an extensive ip-api.com support.
- Added Maltego transform: coordinatesToGoogleMapsBrowser.
- Added Maltego transform: coordinatesToTwitterBrowser.
- Added Maltego transform: domainToIp_ApiInfo.
- Added Maltego transform: ipToIp_ApiInfo.
- Added default fields to every Maltego Entity.
- Modified Maltego transform: aliasToAllProfiles.
- Modified Maltego transform: aliasToFamousPlatforms.
- Modified Maltego transform: aliasToSkypeAccounts.
- Modified Maltego transform: bitcoinAddressToBlockchainDetails.
- Modified Maltego transform: domainToGoogleSearchUriWithEmails.
- Modified Maltego transform: domainToTld.
- Modified Maltego transform: emailToAlias.
- Modified Maltego transform: emailToBreachAccounts.
- Modified Maltego transform: emailToDomain.
- Modified Maltego transform: emailToSkypeAccounts.
- Modified Maltego transform: expandPropertiesFromI3visioEntity.
- Modified Maltego transform: hashToMD5crackDotCom.
- Modified Maltego transform: ipToIp_ApiInformation.
- Modified Maltego transform: phoneToPerson.
- Modified Maltego transform: phoneToMoreInfo.
- Modified Maltego transform: textToGoogleSearchUri.
- Modified Maltego transform: textToEntities.
- Modified Maltego transform: uriToBrowser.
- Modified Maltego transform: uriToDomain.
- Modified Maltego transform: uriToEntities.
- Modified Maltego transform: uriToPort.
- Modified Maltego transform: uriToProtocol.
- Fixed errors in cafemom.com and activerain.trulia.com platforms.
- Requesting credentials for Pokerstrategy and Flixter platforms.
- Addition of a method to recursively extract the information of the fields and attributes, even when it exceeds the maximum number of queries performed for the free version.
- Change in the returnOutput methods of MaltegoEntity and MaltegoTransform to make use of an auxiliar getOutputText method.
- Creation of two new methods in maltfy.lib.maltego to create new entities.
- Reorganization of ip-api.com json objects returned by the API to display i3visio-like objects.
- Inclusion of thirdparties.pipl script to perform queries on usernames and emails.
- Appending a '/' to URL that do not have it when extracting domains or ports.
- Minor change in the way of grabbing md5crack.com API Key in config_api_keys.py.sample.
- Reorganization of network transforms onto i3visio.network set.
- Added new categories: i3visio.location.geo, i3visio.ipv4.
- Changed the i3visio.protocol icon and moved the i3visio.breach entity to i3visio.person group.
- Fixed some issues regarding the way of showing the License on each file.
- Various identation fixes from 't' to '    '.
- Fixed an error with Trulia platform. A missing pair of quoting marks.

v0.7.1, 2015/01/17 -- Release of v0.7.1.
- Fix in the domainToGoogleSearchUriWithEmails transform which was wrongly coded.

v0.7.0, 2015/01/17 -- Release of v0.7.0.
- Added Maltego transform: uriToBrowser.
- Added Maltego transform: uriToBitcoinAddressEntities.
- Added Maltego transform: uriToDniEntities.
- Added Maltego transform: uriToDogecoinAddressEntities.
- Added Maltego transform: uriToEmailEntities.
- Added Maltego transform: uriToIPv4Entities.
- Added Maltego transform: uriToLitecoinAddressEntities.
- Added Maltego transform: uriToMD5Entities.
- Added Maltego transform: uriToNamecoinAddressEntities.
- Added Maltego transform: uriToPeercoinAddressEntities.
- Added Maltego transform: uriToSHA1Entities.
- Added Maltego transform: uriToSHA256Entities.
- Added Maltego transform: uriToUriEntities.
- Added Maltego transform: textToBitcoinAddressEntities.
- Added Maltego transform: textToDniEntities.
- Added Maltego transform: textToDogecoinAddressEntities.
- Added Maltego transform: textToEmailEntities.
- Added Maltego transform: textToIPv4Entities.
- Added Maltego transform: textToLitecoinAddressEntities.
- Added Maltego transform: textToMD5Entities.
- Added Maltego transform: textToNamecoinAddressEntities.
- Added Maltego transform: textToPeercoinAddressEntities.
- Added Maltego transform: textToSHA1Entities.
- Added Maltego transform: textToSHA256Entities.
- Added Maltego transform: textToUriEntities.
- Added Maltego transform: domainToGoogleSearchUriWithEmails.
- Added Maltego transform: textToPhoneDetails.
- Removed Maltego transform: phoneToPerson.
- Reorganization of transforms in different thematic sets.
- Refactoring of uriToEntities.py and textToEntities.py python codes to accept a platform parameter in the transform.
- Changed the name of the Maltego Configuration folder to remove the version in the name.
- Fix the i3visio.surname2 which was wrongly referred as i3visio.surnme2.
- Added different entity categories such as: i3visio.hash, i3visio.location, i3visio.person, i3visio.phone, i3visio.web.

v0.6.1, 2015/01/15 -- Correction of a couple of issues in the entities.
- Added properties by default to i3visio.person.
- Corrected a reference to a i3visio.phone in infobel_com package (it was identified wrongly as i3visio.location.phone)

v0.6.0, 2015/01/14 -- Creation of Phonefy architecture.
- Added a Google Search wrapper based on Mario Vilas approach.
- Added Maltego transform: phoneToPerson.
- Added Maltego transform: textToGoogleSearchURI.
- Added Maltego transform: uriToProtocol.
- Added Maltego transform: uriToPort.
- Added Maltego transform: uriToDomain.
- Added Maltego transform: domainToTLD.
- Added tld, person, fullname, name, surname1, surname2, location.postalcode and location.address entities.
- Changed the main path for the configuration files

v0.5.0, 2015/01/13 -- Creation of Phonefy architecture.
- Added Maltego transform: phoneToMoreInfoListspam.
- Restructuration of phonefy package.
- Change in uriToEntities.py to use an i3visio Browser.
- Fix in i3visio.location.province icon.

v0.4.0, 2015/01/11 -- Added the usufy package onto OSRFramework.
- Added Maltego transform: aliasToAllProfiles.
- Added Maltego transform: aliasToFamousProfiles.
- Inclusion of i3visiotools global files as osrframework.utils.
- Change in old displaying format of usufy entities.
- Change inheritance of i3visio.uri to i3visio.text (rather than i3visio.object).
- Change icon of i3visio.platform.

v0.3.0, 2015/01/11 -- Added the extraction of regular expression with entify.
- Added Maltego transform: textToAllEntities.
- Added Maltego transform: uriToAllEntities.
- Added Maltego transform: emailToAlias.
- Added Maltego transform: emailToDomain.
- Inclusion of a --quiet option.
- Inclusion of transforms related to the extraction of entities.
- Minor changes in the name of entify transforms and i3visio.url has been moved to i3visio.uri.
- Changed the url.py module to uri.py. References changed everywhere.
- Added a simple transformation of foo[at]bar[dot]com mails to be foo@bar.com.
- Fix on i3visio.object entity which was not being imported correctly.
- Edit configuration of configure_maltego to update also default paths for the transforms.

v0.2.0, 2015/01/07 -- Added Maltego transforms.
- Added Maltego transform: aliasToSkypeAccounts.
- Added Maltego transform: bitcoinAddressToBlockchainDetails.
- Added Maltego transform: emailToBreachedAccounts.
- Added Maltego transform: emailToSkypeAccounts.
- Added Maltego transform: hashToMD5crackDotCom.
- Added Maltego transform: expandPropertiesFromI3visioEntity.
- Added entities and logos for Peercoin and Namecoin addresses.
- Removed i3visio.bitcoin, i3visio.litecoin, i3visio.dogecoin entities, as the i3visio.bitcoin.address (et al.) will be used.
- Added entities for i3visio.port, i3visio.domain and i3visio.protocol.
- Changed icon for i3visio.dni.
- Added an autoconfiguration file for Maltego Transforms.

v0.1.0, 2014/12/31 -- Initial release.
- Added a third-party API wrapper for Skype: checkIPDetails.
- Added a third-party API wrapper for md5crack.com: checkIPDetails.
- Added a third-party API wrapper for ip-api.com: checkIPDetails.
- Added a third-party API wrapper for haveibeenpwned.com: checkIfEmailWasHacked.
- Added a third-party API wrapper for blockchain.info: getBitcoinAddressDetails.
- Initial release.


[TO-DO]
Short term:

Long term:
- Addition of GML visualization.
- Fix searchfy wrappers to let them work with basic contextual information.
- Usage of mashape.com API linked to email verification.
- Usage of mashape.com API linked to image verification.
- Inclusions of email verification transforms.
- Inclusion of a call to pipl.com API.
- Inclusion of new usufy platforms which are now in testing mode.
- Full normalization of fields.
- Create Facesaerch and Tor search transforms in Maltego.
- Recover the logging functions.
- Include a globla function to recover the license.
- bzr integration?

[Known issues]
- Text to deep web search is broken.
- Recursive expansion of attributes when the cap is reached in Maltego.
- Mailfy seems not to be working properly in Windows systems, but it does in Linux.
- There is an issue in Maltego Chlorine CE when exporting a transform with the transform.local.parameters popup marked as True: <Property name="transform.local.parameters" type="string" popup="true"></Property>. However, when importing the created .mtz file the popup attribute is not correctly updated not requesting the user who imported the transform the value unless he/she clicks on configure and manually update this value, something which may not be trivial for some users. This issue affects the transform aliasToSelectedPlatforms which will throw an error if not manually configured by the user instead of asking the user to insert the deliberately missing parameters. This is not an OSRFramework issue and has conveniently be notified to Paterva with date of 2015/08/12.<|MERGE_RESOLUTION|>--- conflicted
+++ resolved
@@ -1,15 +1,11 @@
 For more information, check the README.md in <http://github.com/i3visio/osrframework>. For the ToDo list and the known issues, scroll down till the end of this file.
 
-<<<<<<< HEAD
 0.11.0a, 2016/02/14 -- Adding configuration files so as to let the user configure credentials and API keys.
+- Fix issue #65: Add threading to mailfy.py to allow parallel queries.
 - Fixed issue #51: settings for credentials, API keys and connectivity are now stored in the user's home.
 - Added a browser.cfg to let the user configure OSRFramework browser settings such as the way in which it gets connected to the internet or the user agent.
 - Added an api_keys.cfg file to the configuration file where all the API keys will be stored.
 - Added three new dependencies pyopenssl, ndg-httpsclient, pyasn1 to deal with InsecurePlatformWarning when calling the Twitter API.
-=======
-0.11.0a, 2016/02/14 -- Fixed issue #86, Metacafe is returning false positives.
-- Fix issue #65: Add threading to mailfy.py to allow parallel queries.
->>>>>>> 43505629
 
 0.10.5, 2016/02/13 -- Fixed issue #86, Metacafe is returning false positives.
 - Fixed issue #86: Metacafe was returning false positives and the error was updated.
