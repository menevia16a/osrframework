--- conflicted
+++ resolved
@@ -7,10 +7,7 @@
 - The platform thehoodup now waits for credentials.
 - Added the sina.com email provider to mailfy.py.
 - Added a message to urge the users to report any issue to <https://github.com/i3visio/osrframework/issues>.
-<<<<<<< HEAD
-=======
 - Added a message in mailfy.py when being run under Windows systems to let them know that the app. may behave unexpectedly.
->>>>>>> 055f9941
 - Corrected a mistake related to matplotlib.
 
 0.9.10, 2015/10/26 -- Updated the error messages of burbuja.info in response to issue #32.
