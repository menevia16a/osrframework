FROM ubuntu:latest

MAINTAINER i3visio

# Recover build-arg if requested
ARG VERSION

# Updating packages
RUN apt-get update -y

# Installing Pip from repositories
RUN apt-get install -y python-pip


<<<<<<< HEAD
# Install prelease version or stable version if requested
RUN pip install osrframework --upgrade $VERSION

# Patch to collect the configuration files
# ----------------------------------------
# For some reason, the Docker installation seems not to correctly set the default .cfg files.
=======
# Installing latest version of pip
RUN pip install osrframework --upgrade --pre

# TODO: For some reason, the Docker installation seems not to correctly set the default .cfg files.
>>>>>>> 8b243f95
RUN apt-get install -y wget

# We will download them manually for now.
RUN wget https://raw.githubusercontent.com/i3visio/osrframework/master/config/accounts.cfg -O /root/.config/OSRFramework/default/accounts.cfg
RUN wget https://raw.githubusercontent.com/i3visio/osrframework/master/config/api_keys.cfg -O /root/.config/OSRFramework/default/api_keys.cfg
RUN wget https://raw.githubusercontent.com/i3visio/osrframework/master/config/browser.cfg -O /root/.config/OSRFramework/default/browser.cfg
RUN wget https://raw.githubusercontent.com/i3visio/osrframework/master/config/general.cfg -O /root/.config/OSRFramework/default/general.cfg<|MERGE_RESOLUTION|>--- conflicted
+++ resolved
@@ -11,20 +11,12 @@
 # Installing Pip from repositories
 RUN apt-get install -y python-pip
 
-
-<<<<<<< HEAD
 # Install prelease version or stable version if requested
 RUN pip install osrframework --upgrade $VERSION
 
 # Patch to collect the configuration files
 # ----------------------------------------
 # For some reason, the Docker installation seems not to correctly set the default .cfg files.
-=======
-# Installing latest version of pip
-RUN pip install osrframework --upgrade --pre
-
-# TODO: For some reason, the Docker installation seems not to correctly set the default .cfg files.
->>>>>>> 8b243f95
 RUN apt-get install -y wget
 
 # We will download them manually for now.
