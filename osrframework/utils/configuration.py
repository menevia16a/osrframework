--- conflicted
+++ resolved
@@ -1,4 +1,3 @@
-<<<<<<< HEAD
 # !/usr/bin/python
 # -*- coding: cp1252 -*-
 #
@@ -158,166 +157,4 @@
                 VALUES[param] = value
             break
 
-    return VALUES
-=======
-# !/usr/bin/python
-# -*- coding: cp1252 -*-
-#
-##################################################################################
-#
-#    Copyright 2016 Félix Brezo and Yaiza Rubio (i3visio, contacto@i3visio.com)
-#
-#    This file is part of OSRFramework. You can redistribute it and/or modify
-#    it under the terms of the GNU General Public License as published by
-#    the Free Software Foundation, either version 3 of the License, or
-#    (at your option) any later version.
-#
-#    This program is distributed in the hope that it will be useful,
-#    but WITHOUT ANY WARRANTY; without even the implied warranty of
-#    MERCHANTABILITY or FITNESS FOR A PARTICULAR PURPOSE.  See the
-#    GNU General Public License for more details.
-#
-#    You should have received a copy of the GNU General Public License
-#    along with this program.  If not, see <http://www.gnu.org/licenses/>.
-#
-##################################################################################
-
-import os
-import sys
-import osrframework.utils.errors as errors
-
-def changePermissionsRecursively(path, uid, gid):
-    """
-        Function to recursively change the user id and group id. It sets 700
-        permissions.
-    """
-    os.chown(path, uid, gid)
-    for item in os.listdir(path):
-        itempath = os.path.join(path, item)
-        if os.path.isfile(itempath):
-            # Setting owner
-            try:
-                os.chown(itempath, uid, gid)
-            except Exception, e:
-                # If this crashes it may be because we are running the
-                # application in Windows systems, where os.chown does NOT work.
-                pass
-            # Setting permissions
-            os.chmod(itempath, 0600)
-        elif os.path.isdir(itempath):
-            # Setting owner
-            try:
-                os.chown(itempath, uid, gid)
-            except Exception, e:
-                # If this crashes it may be because we are running the
-                # application in Windows systems, where os.chown does NOT work.
-                pass
-            # Setting permissions
-            os.chmod(itempath, 6600)
-            # Recursive function to iterate the files
-            changePermissionsRecursively(itempath, uid, gid)
-
-def getConfigPath(configFileName = None):
-    """ Auxiliar function to get the configuration paths depending on the system.
-
-        Returns a dictionary with the following keys: appPath, appPathDefaults, appPathTransforms, appPathPlugins, appPathPatterns, appPathPatterns.
-    """
-    paths = {}
-    applicationPath = "./"
-
-    # Returning the path of the configuration folder
-    if sys.platform == 'win32':
-        applicationPath = os.path.expanduser(os.path.join('~\\', 'OSRFramework'))
-    else:
-        applicationPath = os.path.expanduser(os.path.join('~/', '.config', 'OSRFramework'))
-
-    # Defining additional folders
-    paths = {
-        "appPath": applicationPath,
-        "appPathData": os.path.join(applicationPath, "data"),
-        "appPathServer": os.path.join(applicationPath, "server"),
-        "appPathServerStatic": os.path.join(applicationPath, "server", "static"),
-        "appPathServerTemplates": os.path.join(applicationPath, "server", "templates"),
-        "appPathDefaults": os.path.join(applicationPath, "default"),
-        "appPathTransforms": os.path.join(applicationPath, "transforms"),
-        "appPathPlugins": os.path.join(applicationPath, "plugins"),
-        "appPathWrappers": os.path.join(applicationPath, "plugins", "wrappers"),
-        "appPathPatterns": os.path.join(applicationPath, "plugins", "patterns"),
-    }
-
-    # Creating them if they don't exist
-    for path in paths.keys():
-        if not os.path.exists(paths[path]):
-            os.makedirs(paths[path])
-
-    return paths
-
-# Getting default configuration info
-import ConfigParser
-
-def returnListOfConfigurationValues(util):
-    ''' Method that recovers the configuration information about each and every program.
-        :param util: Any of the utils that are contained in the framework: domainfy, entify, mailfy, phonefy, searchfy, usufy.
-        :return: A dictionary containing the default configuration.
-    '''
-
-    VALUES = {}
-
-    # If a api_keys.cfg has not been found, creating it by copying from default
-    configPath = os.path.join(getConfigPath()["appPath"], "general.cfg")
-
-    # Checking if the configuration file exists
-    if not os.path.exists(configPath):
-        # Copy the data from the default folder
-        defaultConfigPath = os.path.join(getConfigPath()["appPathDefaults"], "general.cfg")
-
-        try:
-            # Recovering default file
-            with open(defaultConfigPath) as iF:
-                cont = iF.read()
-                # Moving its contents as the default values
-                with open(configPath, "w") as oF:
-                    oF.write(cont)
-        except Exception, e:
-            raise errors.DefaultConfigurationFileNotFoundError(configPath, defaultConfigPath);
-
-    # Reading the configuration file
-    config = ConfigParser.ConfigParser()
-    config.read(configPath)
-
-    LISTS = ["tlds", "domains", "platforms", "extension", "exclude_platforms", "exclude_domains"]
-
-    # Iterating through all the sections, which contain the platforms
-    for section in config.sections():
-        incomplete = False
-        if section.lower() == util.lower():
-            # Iterating through parameters
-            for (param, value) in config.items(section):
-                if value == '':
-                    # Manually setting an empty value
-                    if param in LISTS:
-                        value = []
-                    else:
-                        value = ""
-                # Splitting the parameters to create the arrays when needed
-                elif param in LISTS:
-                    value = value.split(' ')
-                # Converting threads to int
-                elif param == "threads":
-                    try:
-                        value = int(value)
-                    except Exception as err:
-                        raise errors.ConfigurationParameterNotValidError(configPath, section, param, value)
-                elif param == "debug":
-                    try:
-                        if int(value) == 0:
-                            value = False
-                        else:
-                            value = True
-                    except Exception as err:
-                        raise errors.ConfigurationParameterNotValidError(configPath, section, param, value)
-                VALUES[param] = value
-            break
-
-    return VALUES
->>>>>>> 4d4471f9
+    return VALUES