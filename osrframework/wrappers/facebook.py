--- conflicted
+++ resolved
@@ -102,15 +102,8 @@
         # Example of fields:
         #self.fieldsRegExp["usufy"]["i3visio.location"] = ""
         # Definition of regular expressions to be searched in searchfy mode
-<<<<<<< HEAD
         self.fieldsRegExp["searchfy"] = {}
-        self.searchfyAliasRegexp = 'EntRegularPersonalUser" href="https://www.facebook.com/([^"]+)"><span>'
-=======
-        #self.fieldsRegExp["searchfy"] = {}
-	self.fieldsRegExp["searchfy"] = ".+"
-        self.searchfyAliasRegexp = "href=\"https://www.facebook.com/people/([^\"]+)/([^\"]+)\">" 
-	self.searchfyAliasRegexp = "<a class=\"_2ial\" href=\"https://www.facebook.com/([^\"]+)"
->>>>>>> 6dca6a3f
+        self.searchfyAliasRegexp = "<a class=\"_2ial\" href=\"https://www.facebook.com/([^\"]+)"
         # Example of fields:
         #self.fieldsRegExp["searchfy"]["i3visio.location"] = ""
 
