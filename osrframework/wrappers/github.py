--- conflicted
+++ resolved
@@ -104,13 +104,8 @@
         #self.fieldsRegExp["usufy"]["i3visio.location"] = ""
         # Definition of regular expressions to be searched in searchfy mode
         self.fieldsRegExp["searchfy"] = {}
-<<<<<<< HEAD
+
         self.searchfyAliasRegexp = 'data-octo-dimensions="link_type:self" class="d-table" href="/([^"]+)">'
-=======
-        #self.searchfyAliasRegexp = "<img alt=\"@([^\"]+)\""
-	self.searchfyAliasRegexp = "alt=\"@([^\"]+)\""
-	#self.searchfyAliasRegexp = "alt=\"@\""
->>>>>>> 6dca6a3f
         # Example of fields:
         #self.fieldsRegExp["searchfy"]["i3visio.location"] = ""
 
