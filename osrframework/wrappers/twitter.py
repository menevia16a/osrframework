# !/usr/bin/python
# -*- coding: cp1252 -*-
#
##################################################################################
#
#    Copyright 2015 Félix Brezo and Yaiza Rubio (i3visio, contacto@i3visio.com)
#
#    This program is part of OSRFramework. You can redistribute it and/or modify
#    it under the terms of the GNU General Public License as published by
#    the Free Software Foundation, either version 3 of the License, or
#    (at your option) any later version.
#
#    This program is distributed in the hope that it will be useful,
#    but WITHOUT ANY WARRANTY; without even the implied warranty of
#    MERCHANTABILITY or FITNESS FOR A PARTICULAR PURPOSE.  See the
#    GNU General Public License for more details.
#
#    You should have received a copy of the GNU General Public License
#    along with this program.  If not, see <http://www.gnu.org/licenses/>.
#
##################################################################################

import argparse
import json
import re
import sys
import urllib2

import osrframework.utils.browser as browser
from osrframework.utils.platforms import Platform

class Twitter(Platform):
    """ 
        A <Platform> object for Twitter.
    """
    def __init__(self):
        '''
            Constructor...
        '''
        self.platformName = "Twitter"   
        self.tags = ["contact", "microblogging", "social"]
        
        ########################
        # Defining valid modes #
        ########################
        self.isValidMode = {}        
        self.isValidMode["phonefy"] = False
        self.isValidMode["usufy"] = True
        self.isValidMode["searchfy"] = True
        
        ######################################
        # Search URL for the different modes #
        ######################################
        # Strings with the URL for each and every mode
        self.url = {}        
        #self.url["phonefy"] = "http://anyurl.com//phone/" + "<phonefy>"
        self.url["usufy"] = "http://twitter.com/" + "<usufy>"
        self.url["searchfy"] = "https://twitter.com/search?q=" + "<searchfy>"  + "&f=users"    

        ######################################
        # Whether the user needs credentials #
        ######################################
        self.needsCredentials = {}        
        #self.needsCredentials["phonefy"] = False
        self.needsCredentials["usufy"] = False
        self.needsCredentials["searchfy"] = False 
        
        #################
        # Valid queries #
        #################
        # Strings that will imply that the query number is not appearing
        self.validQuery = {}
        # The regular expression '.*' will match any query.
        #self.validQuery["phonefy"] = re.compile(".*")
        self.validQuery["usufy"] = re.compile("[a-zA-Z0-9_]+")   
        self.validQuery["searchfy"] = re.compile(".*")
        
        ###################
        # Not_found clues #
        ###################
        # Strings that will imply that the query number is not appearing
        self.notFoundText = {}
        #self.notFoundText["phonefy"] = []
        self.notFoundText["usufy"] = ["<form class=\"search-404\""]   
        self.notFoundText["searchfy"] = []        
        
        #########################
        # Fields to be searched #
        #########################
        self.fieldsRegExp = {}
        
        # Definition of regular expressions to be searched in phonefy mode
        #self.fieldsRegExp["phonefy"] = {}
        # Example of fields:
        #self.fieldsRegExp["phonefy"]["i3visio.location"] = ""
        
        # Definition of regular expressions to be searched in usufy mode
        self.fieldsRegExp["usufy"] = {}
        # Examples (do NOT forget to escape the quoting marks inside any string: \"):
        self.fieldsRegExp["usufy"]["@protected"] = {"start": "data-protected=\"", "end": "\">\n      <span class=\"UserActions"}
        self.fieldsRegExp["usufy"]["i3visio.fullname"] = {"start": "\" data-name=\"", "end": "\" data-protected"}
        #self.fieldsRegExp["usufy"]["ProfileHeaderCard-bio"] = {"start": "<p class=\"ProfileHeaderCard-bio u-dir\"\n    \n    dir=\"ltr\">", "end": "</p>"}
<<<<<<< HEAD
        self.fieldsRegExp["usufy"]["i3visio.location"] = {"start": "<span class=\"ProfileHeaderCard-locationText u-dir\" dir=\"ltr\">", "end": "</span>\n      </div>\n\n    <div class=\"ProfileHeaderCard-url"}
=======
        self.fieldsRegExp["usufy"]["i3visio.location"] = {"start": "<span class=\"ProfileHeaderCard-locationText u-dir\" dir=\"ltr\">\n            ", "end": "</span>\n      </div>\n\n    <div class=\"ProfileHeaderCard-url"}
>>>>>>> 3afd0fd5
        self.fieldsRegExp["usufy"]["i3visio.date"] = {"start": "<span class=\"ProfileHeaderCard-joinDateText js-tooltip u-dir\" dir=\"ltr\" title=\"", "end": "\">Se uni"}
        self.fieldsRegExp["usufy"]["i3visio.uri"] = {"start": "<span class=\"ProfileHeaderCard-urlText u-dir\" dir=\"ltr\"><a class=\"u-textUserColor\" target=\"_blank\" rel=\"me nofollow\" href=\"[^\"]*\" title=\"", "end": "\">"}
        #self.fieldsRegExp["usufy"]["PhotoRail-headingText"] = {"start": "class=\"js-nav\">\n                \n                ", "end": "             </a>"}
        
        # Definition of regular expressions to be searched in searchfy mode
        self.fieldsRegExp["searchfy"] = {}
        self.searchfyAliasRegexp = "data-screen-name=\"([^\"]+)\""        
        # Example of fields:
        #self.fieldsRegExp["searchfy"]["i3visio.location"] = ""        
        
        ################
        # Fields found #
        ################
        # This attribute will be feeded when running the program.
        self.foundFields = {}
<|MERGE_RESOLUTION|>--- conflicted
+++ resolved
@@ -100,11 +100,7 @@
         self.fieldsRegExp["usufy"]["@protected"] = {"start": "data-protected=\"", "end": "\">\n      <span class=\"UserActions"}
         self.fieldsRegExp["usufy"]["i3visio.fullname"] = {"start": "\" data-name=\"", "end": "\" data-protected"}
         #self.fieldsRegExp["usufy"]["ProfileHeaderCard-bio"] = {"start": "<p class=\"ProfileHeaderCard-bio u-dir\"\n    \n    dir=\"ltr\">", "end": "</p>"}
-<<<<<<< HEAD
-        self.fieldsRegExp["usufy"]["i3visio.location"] = {"start": "<span class=\"ProfileHeaderCard-locationText u-dir\" dir=\"ltr\">", "end": "</span>\n      </div>\n\n    <div class=\"ProfileHeaderCard-url"}
-=======
         self.fieldsRegExp["usufy"]["i3visio.location"] = {"start": "<span class=\"ProfileHeaderCard-locationText u-dir\" dir=\"ltr\">\n            ", "end": "</span>\n      </div>\n\n    <div class=\"ProfileHeaderCard-url"}
->>>>>>> 3afd0fd5
         self.fieldsRegExp["usufy"]["i3visio.date"] = {"start": "<span class=\"ProfileHeaderCard-joinDateText js-tooltip u-dir\" dir=\"ltr\" title=\"", "end": "\">Se uni"}
         self.fieldsRegExp["usufy"]["i3visio.uri"] = {"start": "<span class=\"ProfileHeaderCard-urlText u-dir\" dir=\"ltr\"><a class=\"u-textUserColor\" target=\"_blank\" rel=\"me nofollow\" href=\"[^\"]*\" title=\"", "end": "\">"}
         #self.fieldsRegExp["usufy"]["PhotoRail-headingText"] = {"start": "class=\"js-nav\">\n                \n                ", "end": "             </a>"}
